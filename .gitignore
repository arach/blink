# Logs
logs
*.log
npm-debug.log*
yarn-debug.log*
yarn-error.log*
pnpm-debug.log*
lerna-debug.log*

node_modules
dist
dist-ssr
*.local

# Editor directories and files
.vscode/*
!.vscode/extensions.json
.idea
.DS_Store
*.suo
*.ntvs*
*.njsproj
*.sln
*.sw?

# Tauri
src-tauri/target/

# Local data directory
<<<<<<< HEAD
data/
.claude/
=======
data/.claude/
>>>>>>> ba214da0
<|MERGE_RESOLUTION|>--- conflicted
+++ resolved
@@ -27,9 +27,4 @@
 src-tauri/target/
 
 # Local data directory
-<<<<<<< HEAD
-data/
-.claude/
-=======
-data/.claude/
->>>>>>> ba214da0
+data/.claude/
{
  "permissions": {
    "allow": [
      "Bash(pnpm tauri:dev:*)",
      "Bash(pkill:*)",
      "Bash(grep:*)",
      "Bash(true)",
      "Bash(git add:*)",
      "Bash(git commit:*)",
      "Bash(git push:*)",
      "Bash(rg:*)",
      "Bash(pnpm run:*)",
      "Bash(git checkout:*)",
<<<<<<< HEAD
      "Bash(gh auth:*)",
      "Bash(git tag:*)",
      "Bash(gh release create:*)",
      "Bash(gh release upload:*)",
      "Bash(tar:*)",
      "Bash(gh release view:*)",
      "Bash(mkdir:*)",
      "Bash(open:*)",
      "Bash(cp:*)",
      "Bash(rm:*)",
      "Bash(pnpm install:*)",
      "Bash(npx create-next-app:*)",
      "Bash(mv:*)"
=======
      "Bash(git stash:*)"
>>>>>>> ba214da0
    ],
    "deny": []
  }
}<|MERGE_RESOLUTION|>--- conflicted
+++ resolved
@@ -11,7 +11,6 @@
       "Bash(rg:*)",
       "Bash(pnpm run:*)",
       "Bash(git checkout:*)",
-<<<<<<< HEAD
       "Bash(gh auth:*)",
       "Bash(git tag:*)",
       "Bash(gh release create:*)",
@@ -24,10 +23,8 @@
       "Bash(rm:*)",
       "Bash(pnpm install:*)",
       "Bash(npx create-next-app:*)",
-      "Bash(mv:*)"
-=======
+      "Bash(mv:*)",
       "Bash(git stash:*)"
->>>>>>> ba214da0
     ],
     "deny": []
   }

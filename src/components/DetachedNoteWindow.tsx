--- conflicted
+++ resolved
@@ -343,11 +343,7 @@
                     </blockquote>
                   ),
                   code: ({inline, children}: {inline?: boolean, children?: React.ReactNode}) => (
-<<<<<<< HEAD
-                    inline ? 
-=======
                     inline ?
->>>>>>> ba214da0
                       <code className="bg-muted px-1.5 py-0.5 rounded text-sm font-mono">{children}</code> :
                       <code className="block">{children}</code>
                   ),
